version: '3'

services:
  clickhouse-1:
    image: clickhouse/clickhouse-server:22.10
    restart: on-failure
    environment:
      CLICKHOUSE_DB: uptrace
      SHARD: shard1
      REPLICA: replica1
      KEEPER_ID: 1
    healthcheck:
      test: ['CMD', 'wget', '--spider', '-q', 'localhost:8123/ping']
      interval: 1s
      timeout: 1s
      retries: 30
    user: clickhouse
    volumes:
      - ch1_data:/var/lib/clickhouse
      - ./config/clickhouse/config.xml:/etc/clickhouse-server/config.d/config.xml
      - ./config/clickhouse/cluster.xml:/etc/clickhouse-server/config.d/cluster.xml
      - ./config/clickhouse/keeper.xml:/etc/clickhouse-server/config.d/keeper.xml
      - ./config/clickhouse/users.xml:/etc/clickhouse-server/users.d/users.xml
    ports:
      - '8123:8123'
      - '9000:9000'
      - '9440:9440'
    extra_hosts:
      - 'host.docker.internal:host-gateway'

  clickhouse-2:
    image: clickhouse/clickhouse-server:22.10
    restart: on-failure
    environment:
      CLICKHOUSE_DB: uptrace
      SHARD: shard1
      REPLICA: replica2
      KEEPER_ID: 2
    volumes:
      - ch2_data:/var/lib/clickhouse
      - ./config/clickhouse/config.xml:/etc/clickhouse-server/config.d/config.xml
      - ./config/clickhouse/cluster.xml:/etc/clickhouse-server/config.d/cluster.xml
      - ./config/clickhouse/keeper.xml:/etc/clickhouse-server/config.d/keeper.xml
      - ./config/clickhouse/users.xml:/etc/clickhouse-server/users.d/users.xml
    ports:
      - '9001:9000'
    extra_hosts:
      - 'host.docker.internal:host-gateway'

  clickhouse-3:
    image: clickhouse/clickhouse-server:22.10
    restart: on-failure
    environment:
      CLICKHOUSE_DB: uptrace
      SHARD: shard2
      REPLICA: replica1
      KEEPER_ID: 3
    volumes:
      - ch3_data:/var/lib/clickhouse
      - ./config/clickhouse/config.xml:/etc/clickhouse-server/config.d/config.xml
      - ./config/clickhouse/cluster.xml:/etc/clickhouse-server/config.d/cluster.xml
      - ./config/clickhouse/keeper.xml:/etc/clickhouse-server/config.d/keeper.xml
      - ./config/clickhouse/users.xml:/etc/clickhouse-server/users.d/users.xml
    ports:
      - '9002:9000'
    extra_hosts:
      - 'host.docker.internal:host-gateway'

  clickhouse-4:
    image: clickhouse/clickhouse-server:22.10
    restart: on-failure
    environment:
      CLICKHOUSE_DB: uptrace
      SHARD: shard2
      REPLICA: replica2
      KEEPER_ID: 4
    volumes:
      - ch4_data:/var/lib/clickhouse
      - ./config/clickhouse/config.xml:/etc/clickhouse-server/config.d/config.xml
      - ./config/clickhouse/cluster.xml:/etc/clickhouse-server/config.d/cluster.xml
      - ./config/clickhouse/keeper.xml:/etc/clickhouse-server/config.d/keeper.xml
      - ./config/clickhouse/users.xml:/etc/clickhouse-server/users.d/users.xml
    ports:
      - '9003:9000'
    extra_hosts:
      - 'host.docker.internal:host-gateway'

<<<<<<< HEAD
  postgres:
    image: postgres:15-alpine
    restart: on-failure
    environment:
      PGDATA: /var/lib/postgresql/data/pgdata
      POSTGRES_USER: uptrace
      POSTGRES_PASSWORD: uptrace
    volumes:
      - 'pg_data:/var/lib/postgresql/data/pgdata'
    ports:
      - '5432:5432'

  otel-collector:
=======
  otelcol:
>>>>>>> dec28ea6
    image: otel/opentelemetry-collector-contrib:0.70.0
    restart: on-failure
    volumes:
      - ./config/otel-collector.yaml:/etc/otelcol-contrib/config.yaml
    ports:
      - '4317:4317'
      - '4318:4318'
    extra_hosts:
      - 'host.docker.internal:host-gateway'

  alertmanager:
    image: prom/alertmanager:v0.24.0
    restart: on-failure
    volumes:
      - ./config/alertmanager.yml:/etc/alertmanager/config.yml
      - alertmanager_data:/alertmanager
    ports:
      - 9093:9093
    command:
      - '--config.file=/etc/alertmanager/config.yml'
      - '--storage.path=/alertmanager'

  mailhog:
    image: mailhog/mailhog:v1.0.1
    restart: on-failure
    ports:
      - '8025:8025'

  keycloak:
    image: quay.io/keycloak/keycloak:19.0.2
    restart: on-failure
    ports:
      - 8080:8080
    environment:
      KEYCLOAK_ADMIN: admin
      KEYCLOAK_ADMIN_PASSWORD: admin
    command: start-dev

  postgres:
    image: postgres:15-alpine
    restart: on-failure
    environment:
      PGDATA: /var/lib/postgresql/data/pgdata
      POSTGRES_USER: uptrace
      POSTGRES_PASSWORD: uptrace
      POSTGRES_DB: uptrace
    volumes:
      - 'pg_data:/var/lib/postgresql/data/pgdata'
    ports:
      - '5432:5432'

volumes:
  ch1_data:
  ch2_data:
  ch3_data:
  ch4_data:
  pg_data:
  alertmanager_data:<|MERGE_RESOLUTION|>--- conflicted
+++ resolved
@@ -85,7 +85,6 @@
     extra_hosts:
       - 'host.docker.internal:host-gateway'
 
-<<<<<<< HEAD
   postgres:
     image: postgres:15-alpine
     restart: on-failure
@@ -98,10 +97,7 @@
     ports:
       - '5432:5432'
 
-  otel-collector:
-=======
   otelcol:
->>>>>>> dec28ea6
     image: otel/opentelemetry-collector-contrib:0.70.0
     restart: on-failure
     volumes:
@@ -140,19 +136,6 @@
       KEYCLOAK_ADMIN_PASSWORD: admin
     command: start-dev
 
-  postgres:
-    image: postgres:15-alpine
-    restart: on-failure
-    environment:
-      PGDATA: /var/lib/postgresql/data/pgdata
-      POSTGRES_USER: uptrace
-      POSTGRES_PASSWORD: uptrace
-      POSTGRES_DB: uptrace
-    volumes:
-      - 'pg_data:/var/lib/postgresql/data/pgdata'
-    ports:
-      - '5432:5432'
-
 volumes:
   ch1_data:
   ch2_data:
