version: '3'

services:
  clickhouse-1:
    image: clickhouse/clickhouse-server:22.9
    restart: on-failure
    environment:
      CLICKHOUSE_DB: uptrace
      SHARD: shard1
      REPLICA: replica1
      KEEPER_ID: 1
    healthcheck:
      test: ['CMD', 'wget', '--spider', '-q', 'localhost:8123/ping']
      interval: 1s
      timeout: 1s
      retries: 30
    user: clickhouse
    volumes:
      - ch1_data:/var/lib/clickhouse
      - ./config/clickhouse/config.xml:/etc/clickhouse-server/config.d/config.xml
      - ./config/clickhouse/cluster.xml:/etc/clickhouse-server/config.d/cluster.xml
      - ./config/clickhouse/keeper.xml:/etc/clickhouse-server/config.d/keeper.xml
      - ./config/clickhouse/users.xml:/etc/clickhouse-server/users.d/users.xml
    ports:
      - '8123:8123'
      - '9000:9000'
      - '9440:9440'
    extra_hosts:
      - 'host.docker.internal:host-gateway'

  clickhouse-2:
    image: clickhouse/clickhouse-server:22.9
    restart: on-failure
    environment:
      CLICKHOUSE_DB: uptrace
      SHARD: shard1
      REPLICA: replica2
      KEEPER_ID: 2
    volumes:
      - ch2_data:/var/lib/clickhouse
      - ./config/clickhouse/config.xml:/etc/clickhouse-server/config.d/config.xml
      - ./config/clickhouse/cluster.xml:/etc/clickhouse-server/config.d/cluster.xml
      - ./config/clickhouse/keeper.xml:/etc/clickhouse-server/config.d/keeper.xml
      - ./config/clickhouse/users.xml:/etc/clickhouse-server/users.d/users.xml
    ports:
      - '9001:9000'
    extra_hosts:
      - 'host.docker.internal:host-gateway'

  clickhouse-3:
    image: clickhouse/clickhouse-server:22.9
    restart: on-failure
    environment:
      CLICKHOUSE_DB: uptrace
      SHARD: shard2
      REPLICA: replica1
      KEEPER_ID: 3
    volumes:
      - ch3_data:/var/lib/clickhouse
      - ./config/clickhouse/config.xml:/etc/clickhouse-server/config.d/config.xml
      - ./config/clickhouse/cluster.xml:/etc/clickhouse-server/config.d/cluster.xml
      - ./config/clickhouse/keeper.xml:/etc/clickhouse-server/config.d/keeper.xml
      - ./config/clickhouse/users.xml:/etc/clickhouse-server/users.d/users.xml
    ports:
      - '9002:9000'
    extra_hosts:
      - 'host.docker.internal:host-gateway'

  clickhouse-4:
    image: clickhouse/clickhouse-server:22.9
    restart: on-failure
    environment:
      CLICKHOUSE_DB: uptrace
      SHARD: shard2
      REPLICA: replica2
      KEEPER_ID: 4
    volumes:
      - ch4_data:/var/lib/clickhouse
      - ./config/clickhouse/config.xml:/etc/clickhouse-server/config.d/config.xml
      - ./config/clickhouse/cluster.xml:/etc/clickhouse-server/config.d/cluster.xml
      - ./config/clickhouse/keeper.xml:/etc/clickhouse-server/config.d/keeper.xml
      - ./config/clickhouse/users.xml:/etc/clickhouse-server/users.d/users.xml
    ports:
      - '9003:9000'
    extra_hosts:
      - 'host.docker.internal:host-gateway'

  otel-collector:
    image: otel/opentelemetry-collector-contrib:0.70.0
    restart: on-failure
    volumes:
      - ./config/otel-collector.yaml:/etc/otelcol-contrib/config.yaml
    ports:
      - '4317:4317'
      - '4318:4318'
    extra_hosts:
      - 'host.docker.internal:host-gateway'

  alertmanager:
    image: prom/alertmanager:v0.24.0
    restart: on-failure
    volumes:
      - ./config/alertmanager.yml:/etc/alertmanager/config.yml
      - alertmanager_data:/alertmanager
    ports:
      - 9093:9093
    command:
      - '--config.file=/etc/alertmanager/config.yml'
      - '--storage.path=/alertmanager'

  mailhog:
    image: mailhog/mailhog:v1.0.1
    restart: on-failure
    ports:
      - '8025:8025'

  keycloak:
    image: quay.io/keycloak/keycloak:19.0.2
    restart: on-failure
    ports:
      - 8080:8080
    environment:
      KEYCLOAK_ADMIN: admin
      KEYCLOAK_ADMIN_PASSWORD: admin
    command: start-dev

  postgres:
<<<<<<< HEAD
    image: postgres:14.2-alpine
=======
    image: postgres:15-alpine
>>>>>>> b9156026
    restart: on-failure
    environment:
      PGDATA: /var/lib/postgresql/data/pgdata
      POSTGRES_USER: uptrace
      POSTGRES_PASSWORD: uptrace
      POSTGRES_DB: uptrace
    volumes:
      - 'pg_data:/var/lib/postgresql/data/pgdata'
    ports:
      - '5432:5432'

volumes:
  ch1_data:
  ch2_data:
  ch3_data:
  ch4_data:
  alertmanager_data:
  pg_data:<|MERGE_RESOLUTION|>--- conflicted
+++ resolved
@@ -125,11 +125,7 @@
     command: start-dev
 
   postgres:
-<<<<<<< HEAD
-    image: postgres:14.2-alpine
-=======
     image: postgres:15-alpine
->>>>>>> b9156026
     restart: on-failure
     environment:
       PGDATA: /var/lib/postgresql/data/pgdata
