--- conflicted
+++ resolved
@@ -18,11 +18,7 @@
           </v-toolbar>
 
           <template v-if="sso.methods.length">
-<<<<<<< HEAD
-            <v-card flat class="pa-8">
-=======
             <v-card flat class="px-14 py-8">
->>>>>>> 2aeebdbe
               <v-btn
                 v-for="sso in sso.methods"
                 :key="sso.id"
@@ -48,15 +44,7 @@
             <v-card flat class="pa-8">
               <v-alert v-if="error" type="error">{{ error }}</v-alert>
 
-<<<<<<< HEAD
-              <p>
-                The default login is <code>uptrace@localhost</code> with pass <code>uptrace</code>.
-              </p>
-
-              <!-- Basic Login (email/password) -->
-=======
-              <!-- Basic Login (username/password) -->
->>>>>>> 2aeebdbe
+              <!-- Basic Login username/password) -->
               <v-text-field
                 v-model="email"
                 prepend-inner-icon="mdi-account"
@@ -97,11 +85,7 @@
 import { useTitle } from '@vueuse/core'
 import { useAxios } from '@/use/axios'
 import { useRouter } from '@/use/router'
-<<<<<<< HEAD
 import { useUser, useSso } from '@/org/use-users'
-=======
-import { useUser, useSso } from '@/use/org'
->>>>>>> 2aeebdbe
 
 const requiredRule = (v: string) => (v && v.length != 0) || 'Field is required'
 
