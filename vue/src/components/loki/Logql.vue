--- conflicted
+++ resolved
@@ -125,21 +125,9 @@
     return `{${selector}}`
   }
 
-<<<<<<< HEAD
   const m = query.match(STREAM_SEL_RE)
   if (!m) {
     return `{${selector}}`
-=======
-  let part0 = ''
-  let part1 = ''
-  
-  const index = query.indexOf('|')
-  if (index >= 0) {
-    part0 = query.slice(0, index).trim()
-    part1 = query.slice(index + 1).trim()
-  } else {
-    part0 = query
->>>>>>> bc7bcd04
   }
 
   let found = m[0]
