package org

import (
	"context"
	"database/sql"
	"net/http"
	"time"

	"github.com/uptrace/bunrouter"
	"github.com/uptrace/uptrace/pkg/bunapp"
	semconv "go.opentelemetry.io/otel/semconv/v1.12.0"
	"go.opentelemetry.io/otel/trace"

	"go.uber.org/zap"
)

const (
	tokenCookieName = "token"
	tokenTTL        = 7 * 24 * time.Hour
)

type (
	userCtxKey    struct{}
	projectCtxKey struct{}
)

func UserFromContext(ctx context.Context) *User {
	user := ctx.Value(userCtxKey{}).(*User)
	return user
}

func ContextWithUser(ctx context.Context, user *User) context.Context {
	return context.WithValue(ctx, userCtxKey{}, user)
}

func ProjectFromContext(ctx context.Context) *Project {
	project := ctx.Value(projectCtxKey{}).(*Project)
	return project
}

func ContextWithProject(ctx context.Context, project *Project) context.Context {
	return context.WithValue(ctx, projectCtxKey{}, project)
}

type Middleware struct {
	app *bunapp.App

	userProviders []UserProvider
}

func NewMiddleware(app *bunapp.App) *Middleware {
	var userProviders []UserProvider

	conf := app.Config()

	if len(conf.Auth.Users) > 0 || len(conf.Auth.OIDC) > 0 {
<<<<<<< HEAD
		userProviders = append(userProviders, NewJWTProvider(app, conf.SecretKey))
=======
		userProviders = append(userProviders, NewJWTProvider(conf.SecretKey))
>>>>>>> 2aeebdbe
	}
	for _, cloudflare := range conf.Auth.Cloudflare {
		userProviders = append(userProviders, NewCloudflareProvider(cloudflare))
	}

	return &Middleware{
		app:           app,
		userProviders: userProviders,
	}
}

func (m *Middleware) User(next bunrouter.HandlerFunc) bunrouter.HandlerFunc {
	return func(w http.ResponseWriter, req bunrouter.Request) error {
		ctx := req.Context()

		user := m.userFromRequest(req)
		if user == nil {
			return ErrUnauthorized
		}
		ctx = ContextWithUser(ctx, user)

		return next(w, req.WithContext(ctx))
	}
}

func (m *Middleware) UserAndProject(next bunrouter.HandlerFunc) bunrouter.HandlerFunc {
	return func(w http.ResponseWriter, req bunrouter.Request) error {
		ctx := req.Context()

		user := m.userFromRequest(req)
		if user == nil {
			return ErrUnauthorized
		}
		ctx = ContextWithUser(ctx, user)

		project, err := ProjectFromRequest(m.app, req)
		if err != nil {
			return err
		}
		ctx = ContextWithProject(ctx, project)

		return next(w, req.WithContext(ctx))
	}
}

func (m *Middleware) userFromRequest(req bunrouter.Request) *User {
	ctx := req.Context()

	if len(m.userProviders) == 0 {
		return nil
	}

	for _, provider := range m.userProviders {
		user, err := provider.Auth(req)
		if err != nil {
			if err != errNoUser {
				m.app.Zap(ctx).Error("provider.Auth failed", zap.Error(err))
			}
			continue
		}

		if span := trace.SpanFromContext(ctx); span.IsRecording() {
			span.SetAttributes(
				semconv.EnduserIDKey.String(user.Email),
			)
		}

		if err := GetOrCreateUser(ctx, m.app, user); err != nil {
			m.app.Zap(ctx).Error("GetOrCreateUser failed", zap.Error(err))
			continue
		}

		return user
	}

	return nil
}

func ProjectFromRequest(app *bunapp.App, req bunrouter.Request) (*Project, error) {
	ctx := req.Context()

	projectID, err := req.Params().Uint32("project_id")
	if err != nil {
		return nil, err
	}

	project, err := SelectProject(ctx, app, projectID)
	if err != nil {
		if err == sql.ErrNoRows {
			return nil, ErrProjectNotFound
		}
		return nil, err
	}

	return project, nil
<<<<<<< HEAD
=======
}

//------------------------------------------------------------------------------

func findUserByPassword(app *bunapp.App, username string, password string) *bunconf.User {
	users := app.Config().Auth.Users
	for i := range users {
		user := &users[i]
		if subtle.ConstantTimeCompare([]byte(user.Username), []byte(username)) == 1 &&
			subtle.ConstantTimeCompare([]byte(user.Password), []byte(password)) == 1 {
			return user
		}
	}
	return nil
>>>>>>> 2aeebdbe
}<|MERGE_RESOLUTION|>--- conflicted
+++ resolved
@@ -2,12 +2,14 @@
 
 import (
 	"context"
+	"crypto/subtle"
 	"database/sql"
 	"net/http"
 	"time"
 
 	"github.com/uptrace/bunrouter"
 	"github.com/uptrace/uptrace/pkg/bunapp"
+	"github.com/uptrace/uptrace/pkg/bunconf"
 	semconv "go.opentelemetry.io/otel/semconv/v1.12.0"
 	"go.opentelemetry.io/otel/trace"
 
@@ -54,11 +56,7 @@
 	conf := app.Config()
 
 	if len(conf.Auth.Users) > 0 || len(conf.Auth.OIDC) > 0 {
-<<<<<<< HEAD
 		userProviders = append(userProviders, NewJWTProvider(app, conf.SecretKey))
-=======
-		userProviders = append(userProviders, NewJWTProvider(conf.SecretKey))
->>>>>>> 2aeebdbe
 	}
 	for _, cloudflare := range conf.Auth.Cloudflare {
 		userProviders = append(userProviders, NewCloudflareProvider(cloudflare))
@@ -154,8 +152,6 @@
 	}
 
 	return project, nil
-<<<<<<< HEAD
-=======
 }
 
 //------------------------------------------------------------------------------
@@ -170,5 +166,4 @@
 		}
 	}
 	return nil
->>>>>>> 2aeebdbe
 }