package org

import (
	"net/http"
	"time"

	"github.com/segmentio/encoding/json"
	"github.com/uptrace/bunrouter"
	"github.com/uptrace/uptrace/pkg/bunapp"
	"github.com/uptrace/uptrace/pkg/httperror"
	"github.com/uptrace/uptrace/pkg/httputil"
	"golang.org/x/crypto/bcrypt"
)

type UserHandler struct {
	*bunapp.App
}

func NewUserHandler(app *bunapp.App) *UserHandler {
	return &UserHandler{
		App: app,
	}
}

func (h *UserHandler) Current(w http.ResponseWriter, req bunrouter.Request) error {
	ctx := req.Context()
	user := UserFromContext(ctx)

	projects, err := SelectProjects(ctx, h.App)
	if err != nil {
		return err
	}

	return httputil.JSON(w, bunrouter.H{
		"user":     user,
		"projects": projects,
	})
}

func (h *UserHandler) Login(w http.ResponseWriter, req bunrouter.Request) error {
<<<<<<< HEAD
	ctx := req.Context()
=======
	if len(h.Config().Auth.Users) == 0 {
		return httperror.InternalServerError("Configure some users before continuing")
	}
>>>>>>> 2aeebdbe

	var in struct {
		Email    string `json:"email"`
		Password string `json:"password"`
	}
	if err := json.NewDecoder(req.Body).Decode(&in); err != nil {
		return err
	}

	user, err := SelectUserByEmail(ctx, h.App, in.Email)
	if err != nil {
		return err
	}

	if err := bcrypt.CompareHashAndPassword([]byte(user.Password), []byte(in.Password)); err != nil {
		return httperror.BadRequest("credentials", "user with such credentials not found")
	}

	token, err := encodeUserToken(h.Config().SecretKey, user.Email, tokenTTL)
	if err != nil {
		return err
	}

	cookie := bunapp.NewCookie(h.App, req)
	cookie.Name = tokenCookieName
	cookie.Value = token
	cookie.MaxAge = int(tokenTTL.Seconds())
	http.SetCookie(w, cookie)

	return nil
}

func (h *UserHandler) Logout(w http.ResponseWriter, req bunrouter.Request) error {
	cookie := bunapp.NewCookie(h.App, req)
	cookie.Name = tokenCookieName
	cookie.Expires = time.Now().Add(-time.Hour)
	http.SetCookie(w, cookie)

	return nil
}<|MERGE_RESOLUTION|>--- conflicted
+++ resolved
@@ -38,13 +38,11 @@
 }
 
 func (h *UserHandler) Login(w http.ResponseWriter, req bunrouter.Request) error {
-<<<<<<< HEAD
 	ctx := req.Context()
-=======
+
 	if len(h.Config().Auth.Users) == 0 {
 		return httperror.InternalServerError("Configure some users before continuing")
 	}
->>>>>>> 2aeebdbe
 
 	var in struct {
 		Email    string `json:"email"`
