package tracing

import (
	"context"

	"github.com/uptrace/bunrouter"
	"github.com/uptrace/uptrace/pkg/bunapp"
	"github.com/uptrace/uptrace/pkg/bunotel"
	"github.com/uptrace/uptrace/pkg/org"
	"go.opentelemetry.io/otel/metric/instrument"
	collectorlogspb "go.opentelemetry.io/proto/otlp/collector/logs/v1"
	collectortracepb "go.opentelemetry.io/proto/otlp/collector/trace/v1"
)

const (
	protobufContentType  = "application/protobuf"
	xprotobufContentType = "application/x-protobuf"
	jsonContentType      = "application/json"
)

var spanCounter, _ = bunotel.Meter.SyncInt64().Counter(
	"uptrace.projects.spans",
	instrument.WithDescription("Number of processed spans"),
)

func Init(ctx context.Context, app *bunapp.App) {
	sp := NewSpanProcessor(app)

	initOTLP(ctx, app, sp)
	initRoutes(ctx, app, sp)
}

func initOTLP(ctx context.Context, app *bunapp.App, sp *SpanProcessor) {
	traceService := NewTraceServiceServer(app, sp)
	collectortracepb.RegisterTraceServiceServer(app.GRPCServer(), traceService)

	logsService := NewLogsServiceServer(app, sp)
	collectorlogspb.RegisterLogsServiceServer(app.GRPCServer(), logsService)

	router := app.Router()
	router.POST("/v1/traces", traceService.ExportHTTP)
	router.POST("/v1/logs", logsService.ExportHTTP)
}

func initRoutes(ctx context.Context, app *bunapp.App, sp *SpanProcessor) {
	router := app.Router()
	spanHandler := NewSpanHandler(app)
	traceHandler := NewTraceHandler(app)
	middleware := org.NewMiddleware(app)

	api := app.APIGroup()

	// https://zipkin.io/zipkin-api/#/default/post_spans
	router.WithGroup("/api/v2", func(g *bunrouter.Group) {
		zipkinHandler := NewZipkinHandler(app, sp)

		g.POST("/spans", zipkinHandler.PostSpans)
	})

	router.WithGroup("/api/v1", func(g *bunrouter.Group) {
		vectorHandler := NewVectorHandler(app, sp)

		g.POST("/vector-logs", vectorHandler.Create)
		g.POST("/vector/logs", vectorHandler.Create)
	})

	api.GET("/traces/search", traceHandler.FindTrace)

	g := api.
		Use(middleware.UserAndProject).
		NewGroup("/tracing/:project_id")

	api.
		Use(middleware.UserAndProject).
		WithGroup("/tracing/:project_id", func(g *bunrouter.Group) {
			sysHandler := NewSystemHandler(app)

			g.GET("/envs", sysHandler.ListEnvs)
			g.GET("/services", sysHandler.ListServices)

			g.GET("/systems", sysHandler.ListSystems)
			g.GET("/systems-stats", sysHandler.ListSystemStats)
			g.GET("/overview", sysHandler.Overview)
		})

<<<<<<< HEAD
	api.Use(middleware.UserAndProject).
		WithGroup("/tracing/:project_id/saved-views", func(g *bunrouter.Group) {
			viewHandler := NewSavedViewHandler(app)

			g.GET("", viewHandler.List)

			g.POST("", viewHandler.Create)
			g.DELETE("/:view_id", viewHandler.Delete)

			g.PUT("/:view_id/pinned", viewHandler.Pin)
			g.PUT("/:view_id/unpinned", viewHandler.Unpin)
=======
	api.
		Use(middleware.UserAndProject).
		WithGroup("/tracing/:project_id", func(g *bunrouter.Group) {
			attrHandler := NewAttrHandler(app)

			g.GET("/attr-keys", attrHandler.AttrKeys)
			g.GET("/attr-values", attrHandler.AttrValues)
>>>>>>> b9156026
		})

	g.GET("/groups", spanHandler.ListGroups)
	g.GET("/spans", spanHandler.ListSpans)
	g.GET("/percentiles", spanHandler.Percentiles)
	g.GET("/stats", spanHandler.Stats)

	g.GET("/traces/:trace_id", traceHandler.ShowTrace)
	g.GET("/traces/:trace_id/:span_id", traceHandler.ShowSpan)
}<|MERGE_RESOLUTION|>--- conflicted
+++ resolved
@@ -83,19 +83,6 @@
 			g.GET("/overview", sysHandler.Overview)
 		})
 
-<<<<<<< HEAD
-	api.Use(middleware.UserAndProject).
-		WithGroup("/tracing/:project_id/saved-views", func(g *bunrouter.Group) {
-			viewHandler := NewSavedViewHandler(app)
-
-			g.GET("", viewHandler.List)
-
-			g.POST("", viewHandler.Create)
-			g.DELETE("/:view_id", viewHandler.Delete)
-
-			g.PUT("/:view_id/pinned", viewHandler.Pin)
-			g.PUT("/:view_id/unpinned", viewHandler.Unpin)
-=======
 	api.
 		Use(middleware.UserAndProject).
 		WithGroup("/tracing/:project_id", func(g *bunrouter.Group) {
@@ -103,7 +90,6 @@
 
 			g.GET("/attr-keys", attrHandler.AttrKeys)
 			g.GET("/attr-values", attrHandler.AttrValues)
->>>>>>> b9156026
 		})
 
 	g.GET("/groups", spanHandler.ListGroups)
