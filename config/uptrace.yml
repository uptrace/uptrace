##
## Uptrace configuration file.
## See https://uptrace.dev/get/config.html for details.
##
## You can use environment variables anywhere in this file, for example:
##
##   foo: $FOO
##   bar: ${BAR}
##   baz: ${BAZ:default}
##
## To escape `$`, use `$$`, for example:
##
##   foo: $$FOO_BAR
##

##
## ClickHouse database credentials.
##
ch:
  addr: localhost:9000
  user: default
  password:
  database: uptrace

  # TLS configuration. Uncomment to enable.
  # tls:
  #   insecure_skip_verify: true # only for self-signed certificates

  # Maximum query execution time.
  max_execution_time: 30s

##
## SQLite/PostgreSQL db that is used to store metadata such us metric names, dashboards, alerts,
## and so on.
##
pg:
  addr: localhost:5432
  user: uptrace
  password: uptrace
  database: uptrace

  # TLS configuration. Uncomment to enable.
  # tls:
  #   insecure_skip_verify: true # only for self-signed certificates

##
## A list of pre-configured projects. Each project is fully isolated.
##
projects:
  # Conventionally, the first project is used to monitor Uptrace itself.
  - id: 1
    name: Uptrace
    # Token grants write access to the project. Keep a secret.
    token: project1_secret_token
    pinned_attrs:
      - service.name
      - host.name
      - deployment.environment
    # Group spans by deployment.environment attribute.
    group_by_env: false
    # Group funcs spans by service.name attribute.
    group_funcs_by_service: false

  # Other projects can be used to monitor your applications.
  # To monitor micro-services or multiple related services, use a single project.
  - id: 2
    name: My project
    token: project2_secret_token
    pinned_attrs:
      - service.name
      - host.name
      - deployment.environment
    # Group spans by deployment.environment attribute.
    group_by_env: false
    # Group funcs spans by service.name attribute.
    group_funcs_by_service: false

##
## Create metrics from spans and events.
##
metrics_from_spans:
  - name: uptrace.tracing.spans
    description: Spans duration (excluding events)
    instrument: histogram
    unit: microseconds
    value: span.duration / 1000
    attrs:
      - span.system
      - span.group_id
      - service.name
      - host.name
      - span.status_code
    annotations:
      - span.name
    where: not span.is_event

  - name: uptrace.tracing.events
    description: Events count (excluding spans)
    instrument: counter
    unit: 1
    value: span.count
    attrs:
      - span.system
      - span.group_id
      - service.name
      - host.name
    annotations:
      - span.event_name
    where: span.is_event

##
## Alerting rules for monitoring metrics.
##
## See https://uptrace.dev/get/alerting.html for details.
##
alerting:
  rules:
    - name: Network errors
      metrics:
        - system.network.errors as $net_errors
      query:
        - $net_errors > 0 group by host.name
      # for the last 5 minutes
      for: 5m
      annotations:
        summary: '{{ $labels.host_name }} has high number of net errors: {{ $values.net_errors }}'

    - name: Filesystem usage >= 90%
      metrics:
        - system.filesystem.usage as $fs_usage
      query:
        - group by host.name
        - group by device
        - where device !~ "loop"
        - $fs_usage{state="used"} / $fs_usage >= 0.9
      for: 5m
      annotations:
        summary: '{{ $labels.host_name }} has high FS usage: {{ $values.fs_usage }}'

    - name: Uptrace is dropping spans
      metrics:
        - uptrace.projects.spans as $spans
      query:
        - $spans{type=dropped} > 0
      for: 1m
      annotations:
        summary: 'Uptrace has dropped {{ $values.spans }} spans'

    - name: Always firing (for fun and testing)
      metrics:
        - process.runtime.go.goroutines as $goroutines
      query:
        - $goroutines >= 0 group by host.name
      for: 1m
      annotations:
        summary: '{{ $labels.host_name }} has high number of goroutines: {{ $values.goroutines }}'

  # Create alerts from error logs and span events.
  create_alerts_from_spans:
    enabled: true
    labels:
      alert_kind: error

##
## AlertManager client configuration.
## See https://uptrace.dev/get/alerting.html for details.
##
## Note that this is NOT an AlertManager config and you need to configure AlertManager separately.
## See https://prometheus.io/docs/alerting/latest/configuration/ for details.
##
alertmanager_client:
  # AlertManager API endpoints that Uptrace uses to manage alerts.
  urls:
    - 'http://localhost:9093/api/v2/alerts'

auth:
  users:
    - username: uptrace
      password: uptrace
<<<<<<< HEAD
  #   - username: admin
  #     password: admin
=======
    - username: admin
      password: admin
>>>>>>> b9156026

  # Cloudflare Zero Trust Access (Identity)
  # See https://developers.cloudflare.com/cloudflare-one/identity/ for more info.
  # cloudflare:
  #   # The base URL of the Cloudflare Zero Trust team.
  #   - team_url: https://myteam.cloudflareaccess.com
  #     # The Application Audience (AUD) Tag for this application.
  #     # You can retrieve this from the Cloudflare Zero Trust 'Access' Dashboard.
  #     audience: bea6df23b944e4a0cd178609ba1bb64dc98dfe1f66ae7b918e563f6cf28b37e0

  # OpenID Connect (Single Sign-On)
  # oidc:
  #   # The ID is used in API endpoints, for example, in redirect URL
  #   # `http://<uptrace-host>/api/v1/sso/<oidc-id>/callback`.
  #   - id: keycloak
  #     # Display name for the button in the login form.
  #     # Default to 'OpenID Connect'
  #     display_name: Keycloak
  #     # The base URL for the OIDC provider.
  #     issuer_url: http://localhost:8080/realms/uptrace
  #     # The OAuth 2.0 Client ID
  #     client_id: uptrace
  #     # The OAuth 2.0 Client Secret
  #     client_secret: ogbhd8Q0X0e5AZFGSG3m9oirPvnetqkA
  #     # Additional OAuth 2.0 scopes to request from the OIDC provider.
  #     # Defaults to 'profile'. 'openid' is requested by default and need not be specified.
  #     scopes:
  #       - profile
  #     # The OIDC UserInfo claim to use as the user's username.
  #     # Defaults to 'preferred_username'.
  #     claim: preferred_username

##
## Various options to tweak ClickHouse schema.
## For changes to take effect, you need reset the ClickHouse database with `ch reset`.
##
ch_schema:
  # Compression codec, for example, LZ4, ZSTD(3), or Default.
  compression: ZSTD(3)

  # Whether to use ReplicatedMergeTree instead of MergeTree.
  replicated: false

  # Cluster name for Distributed tables and ON CLUSTER clause.
  #cluster: uptrace1

  spans:
    # Delete spans data after 30 days.
    ttl_delete: 30 DAY
    storage_policy: 'default'

  metrics:
    # Delete metrics data after 90 days.
    ttl_delete: 90 DAY
    storage_policy: 'default'

##
## Addresses on which Uptrace receives gRPC and HTTP requests.
##
listen:
  # OTLP/gRPC API.
  grpc:
    addr: ':14317'
    # tls:
    #   cert_file: config/tls/uptrace.crt
    #   key_file: config/tls/uptrace.key

  # OTLP/HTTP API and Uptrace API with Vue UI.
  http:
    addr: ':14318'
    # tls:
    #   cert_file: config/tls/uptrace.crt
    #   key_file: config/tls/uptrace.key

##
## Various options for Uptrace UI.
##
site:
  # Overrides public URL for Vue-powered UI.
  #addr: 'https://uptrace.mydomain.com'
  # The base path for the Vue-powered UI in case you serve Uptrace UI behind a sub path.
  path: '/'

##
## Spans processing options.
##
spans:
  # The size of the Go chan used to buffer incoming spans.
  # If the buffer is full, Uptrace starts to drop spans.
  #buffer_size: 100000

  # The number of spans to insert in a single query.
  #batch_size: 10000

##
## Metrics processing options.
##
metrics:
  # List of attributes to drop for being noisy.
  drop_attrs:
    - telemetry.sdk.language
    - telemetry.sdk.name
    - telemetry.sdk.version

  # The size of the Go chan used to buffer incoming measures.
  # If the buffer is full, Uptrace starts to drop measures.
  #buffer_size: 100000

  # The number of measures to insert in a single query.
  #batch_size: 10000

##
## uptrace-go client configuration.
## Uptrace sends internal telemetry here. Defaults to listen.grpc.addr.
##
uptrace_go:
  # dsn: http://project1_secret_token@localhost:14317/1
  # tls:
  #   cert_file: config/tls/uptrace.crt
  #   key_file: config/tls/uptrace.key
  #   insecure_skip_verify: true

##
## Logging configuration.
##
logs:
  # Zap minimal logging level.
  # Valid values: DEBUG, INFO, WARN, ERROR, DPANIC, PANIC, FATAL.
  level: INFO

# Secret key that is used to sign JWT tokens etc.
secret_key: 102c1a557c314fc28198acd017960843

# Enable to log HTTP requests and database queries.
debug: false<|MERGE_RESOLUTION|>--- conflicted
+++ resolved
@@ -177,13 +177,8 @@
   users:
     - username: uptrace
       password: uptrace
-<<<<<<< HEAD
-  #   - username: admin
-  #     password: admin
-=======
     - username: admin
       password: admin
->>>>>>> b9156026
 
   # Cloudflare Zero Trust Access (Identity)
   # See https://developers.cloudflare.com/cloudflare-one/identity/ for more info.
