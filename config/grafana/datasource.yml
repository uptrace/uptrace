apiVersion: 1

deleteDatasources:
  - name: cLoki
    orgId: 1
  - name: Uptrace
    orgId: 1

datasources:
  - name: Uptrace cLoki
    type: loki
    access: proxy
    url: http://host.docker.internal:14318
    editable: true
    jsonData:
      httpHeaderName1: 'uptrace-dsn'
    secureJsonData:
      httpHeaderValue1: 'http://project1_secret_token@localhost:14317/1'
  - name: Uptrace Tempo
    type: tempo
    access: proxy
<<<<<<< HEAD
    url: http://demo.uptrace.dev
    editable: true
=======
    url: http://host.docker.internal:14318
    editable: true
    jsonData:
      httpHeaderName1: 'uptrace-dsn'
    secureJsonData:
      httpHeaderValue1: 'http://project1_secret_token@localhost:14317/1'
>>>>>>> 77b3fb32
<|MERGE_RESOLUTION|>--- conflicted
+++ resolved
@@ -19,14 +19,9 @@
   - name: Uptrace Tempo
     type: tempo
     access: proxy
-<<<<<<< HEAD
     url: http://demo.uptrace.dev
-    editable: true
-=======
-    url: http://host.docker.internal:14318
     editable: true
     jsonData:
       httpHeaderName1: 'uptrace-dsn'
     secureJsonData:
-      httpHeaderValue1: 'http://project1_secret_token@localhost:14317/1'
->>>>>>> 77b3fb32
+      httpHeaderValue1: 'http://project1_secret_token@localhost:14317/1'